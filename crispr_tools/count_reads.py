#!/usr/bin/env python
import os, sys, subprocess
import typing

import pandas as pd
from collections import Counter
import gzip
import argparse
from pathlib import Path, PosixPath, WindowsPath
from typing import Union, Tuple, List, Dict
import datetime
from typing import List
import multiprocessing
from functools import partial
# make it easy to find print statements used for debugging
debugprint = print

import logging
LOG = logging.getLogger(__name__, )
LOG.setLevel(logging.INFO) # need to set the logger to the lowest level...
log_formatter = logging.Formatter('%(message)s')
stream_handler = logging.StreamHandler()
stream_handler.setLevel(logging.INFO)
stream_handler.setFormatter(log_formatter)
LOG.addHandler(stream_handler)

"""Functions for counting and mapping reads from multiple FASTQ files
to some kind of sequence library, e.g. a CRISPR guide library. 
Merging counts assumes that FQ filenames are in the format 
{sample_name}_L00?_R1_001.fastq[.gz]
and that the sequence to be mapped is in the same position in every read
(including the entire read being the sequence).
Produces dereplicated sequence counts (one file per sample) and then a single
file containing reads mapped to guide/gene from a library file."""

__version__ = '1.8.1'
<<<<<<< HEAD
# 1.8.1 bugfix in merge samples. Won't work with runs that have more than 9 lanes
=======
>>>>>>> 4abff584
# 1.8.0 added back fuzzy matching, more efficiently this time
# 1.7.0 adding permenant logging
# 1.6.0 removed fuzzy counting
# 1.5.1 removed some unneccesary print calls
# 1.5.0 added support for FastA
# 1.4.1 efficiency when merging the files in map_reads
# 1.4.0 added fuzzy matching
# 1.3.4 bug in mapping function
# 1.3.3 fixed mapping so it properly truncates the filename to sample name
# 1.3.2 Bugfixes, documentation
# 1.3.1 returned column order of map_counts now 'guide', 'gene', [everything else]
#       fixed splitter issue
# v1.3.0 added map_counts
# v1.2.4 added printed info explaining sample merges.
# v1.2.3 changed func name to count_reads, added import to __init__, renamed to crispr_tools
# v1.2.2 bugfixes, started using pathlib, reimplimented ability to pass dir
# v1.2.1
#   added option to pass substring to slicer which will be used to start cutting
#   no longer checks line number/4 == sequences counted
# v1.2 filename prefix, removed directory walking, added merge_samples, removed merge_lanes
# v1.1 added argument parsing, options to merge lanes

#todo just ouput a single file
#todo use logging instead of stealing print
#todo more information about matches per file, per sample mapping stats
#todo unmerged counts with identical filenames overwrite each other currently in the
#todo check library seq len and file seq len match.


FILE_FMT = {'a':['.fna', '.fasta', '.fna.gz', '.fasta.gz'],
              'q': ('.fastq', '.fastq.gz', '.fq', '.fq.gz')}

ALL_FMT = []
for fmt in FILE_FMT.values():
    ALL_FMT.extend(fmt)


def read_fastq(file_obj):
    """assumes the 2nd line, and every 4th thereafter, is sequence"""
    pos = 3
    for line in file_obj:
        if pos == 4:
            pos = 0
            yield  line.strip()
        pos += 1


def read_fasta(file_obj, description_character='>'):
    """Read FastA file, sequence defined as lines following record description lines
    that begin with '>' by default. """
    while True:
        # not sure why I have to explicitly deal with StopIter here and not in read_fastq
        #   maybe .__next__() works better?
        try:
            line = next(file_obj)

        except StopIteration:
            return
        seq = []
        while line[0] != description_character:
            seq.append(line.strip())
            try:
                line = next(file_obj)
            except StopIteration as e:
                break
        s = ''.join(seq)
        if s:
            yield s


def count_reads_from_file(fn, slicer=(None, None), s_len=None, s_offset=0, file_format='infer') -> Counter:
    """Count single fastA/Q file's reads. Use count_batch for multiple files.
    Slicer should be a tuple of indicies.
    Returns a Counter.
    """
    if type(slicer[0]) == int:
        chop = slice(*slicer)
    seqs_count = Counter()
    failed_count = 0
    if fn.endswith('.gz'):
        f = gzip.open(fn, 'rt')
    else:
        f = open(fn)

    if file_format == 'infer':
        for fm, suffixes in FILE_FMT.items():

            if any([fn.endswith(suf) for suf in suffixes]):

                file_format = fm
        # else:
        #     raise RuntimeError('Unknown file format for '+fn, 'Please specify in args.')

    reader = {'q':read_fastq(f), 'a':read_fasta(f)}[file_format]

    # parse out the sequences from the FastQ
    for s in reader:
        # get the relevant part of the sequence
        if s_len is None:
            s = s[chop]
        else:
            try:
                i = s.index(slicer)+s_offset
                s = s[i:i+s_len]
            except:
                failed_count+=1
                continue

        seqs_count[s] += 1
    f.close()
    LOG.info(f"{fn} {len(seqs_count)} unique sequences, {sum(seqs_count.values())} reads")
    if s_len is not None:
        LOG.info(f"{failed_count} sequences did not contain subsequence")
    return seqs_count



def get_file_list(files_dir) -> List[os.PathLike]:
    """Pass single string or list of stings, strings that are files go on the
    file list, directories will have all files within (not recursive) will be
    added to the file list.

    A list of Path obj are returned."""
    LOG.debug(f'get_file_list in: {files_dir}')
    file_list = []
    # We want a list, not single string
    if type(files_dir) in (str, PosixPath, WindowsPath):
        files_dir = [files_dir]
    # convert to Path
    files = [Path(f) for f in files_dir]

    # get single list of Path, containing all listed files and files in listed dir
    # dir within `files` will be ignored.
    for fndir in files:
        if os.path.isdir(fndir):
            for fn in os.listdir(fndir):
                fn = fndir/fn
                if os.path.isfile(fn):
                    file_list.append(fn)
        else:
            file_list.append(fndir)
    file_list = [fn for fn in file_list if fn.name[0] != '.']
    LOG.debug(f"get_file_list out: {file_list}")
    return file_list


def count_batch(fn_or_dir, slicer, fn_prefix='', seq_len=None, seq_offset=0, fn_suffix='.rawcount',
                fn_split='_R1_', merge_samples=False, just_go=False, quiet=False,
                file_type = 'infer', no_log_file=True, debug=False):
    """Write a table giving the frequency of all unique sequences from a fastq
    files (or fastq.gz).

    Output filenames are derived from input filenames. Outfn are returned.

    Merge_samples looks for file names containing "_L001_" and assumes all
    files with the same prefix are the same sample.

    Arguments:
        fn_or_dir:
            A list of files or dir. All files in given dir that end
            with .fastq or .fastq.gz or .fq will be counted.

        slicer (M,N)|subseq:
            Slice indicies to truncate sequences (zero indexed,
            end exclusive). Comma-sep ints.
            OR a subsequence from which slicing will happen.

        seq_len (int):
            Required when slicer is a sequence, determines output sequence
            lengths.

        fn_prefix:
            Prefix added to output files, can include absolute or
            relative paths.

        fn_suffix:
            Suffix added to output files, .txt added after. Default `rawcount`

        fn_split:
            String used to split filenames and form output file prefix.
            Default `_R1_`. Doesn't do anything if --merge-samples is used.

        merge_samples:
            Merge counts from files with identical sample names. Be
            careful not to double count decompressed & compressed files. Bool.

        allowed_extensions  ('fastq', 'fastq.gz', '.fq')

        no_log_file:
            Set to false to prevent a log file from being written


    """
    kwargs = locals()
    del kwargs['fn_or_dir']
    LOG.info(f"Kwargs:\n\t{kwargs}")
    if quiet:
        stream_handler.setLevel(logging.WARNING)
    elif debug:
        stream_handler.setLevel(logging.DEBUG)
        LOG.setLevel(logging.DEBUG)

    if not no_log_file:
        t = datetime.datetime.now()
        ts = t.strftime('%y%m%dh%Hm%Ms%S_%f')[:-2]
        file_handler = logging.FileHandler(f"{fn_prefix}.logfile.{ts}.txt")
        file_handler.setLevel(logging.INFO)
        file_handler.setFormatter(log_formatter)
        LOG.addHandler(file_handler)

    t = os.path.split(fn_prefix)[0]
    t = os.path.expanduser(t)
    if t:
        assert os.path.isdir(t)

    # accepts list of mixed files and dir, ends up as list of files
    file_list = get_file_list(fn_or_dir)

    # filter the file list
    # strings are easier to work with at this point
    file_list = [str(f) for f in file_list]

    #banned_files = [any([f.endswith(suf) for suf in allowed_extensions  if f not in file_list]]
    banned_files = [f for f in file_list if not any([f.endswith(suf) for suf in ALL_FMT])]

    if file_type == 'infer' and banned_files:
        LOG.warning(
            ('WARNING: The following files might not be fastq/a and will be ignored:\n'+
            ', '.join(banned_files))
        )
        file_list =  [f for f in file_list if f not in banned_files]

    # map filenames to samples
    if merge_samples:
        samples = set([f.split('_L001_')[0].split('/')[-1] for f in file_list if '_L001_' in f])

        file_dict = {s:[f for f in file_list if s+'_L00' in f] for s in samples}
        message_samples = ['Samples found:']
        for k,v in file_dict.items():
            message_samples.append(k)
            for f in v:
                message_samples.append('\t'+f)
        LOG.info('\n'.join(message_samples))
    else:
        LOG.info('input files:\n'+'\n'.join(file_list))

    if type(slicer[0]) is int:
        lengthstring = 'Length={}'.format(slicer[1]-slicer[0])
    else:
        lengthstring = 'Length={}'.format(seq_len)
    if not just_go:
        input(lengthstring+'\nPress enter to go...')
    else:
        LOG.info(lengthstring)

    # called in the main loop
    def write_count(a_cnt, fn_base):
        if fn_prefix:
            if fn_prefix[-1] == '/':
                fs = '{}{}{}.txt'
            else:
                fs = '{}.{}{}.txt'
            outfn = fs.format(fn_prefix, fn_base, fn_suffix)
        else:
            outfn = '{}.{}.txt'.format(fn_base, fn_suffix)
        with open(outfn, 'w') as f:
            for s, n in a_cnt.most_common():
                f.write('{}\t{}\n'.format(s,n))
        return outfn
    # used if library mapping being done
    out_files = []

    # main loop(s)
    if merge_samples:
        LOG.debug(str(file_dict))
        for samp, fn_or_dir in file_dict.items():
            cnt = Counter()
            for fn in fn_or_dir:
                cnt += count_reads_from_file(fn, slicer, seq_len, seq_offset)
            out_files.append(
                write_count(cnt, samp)
            )
    else:
        LOG.debug(str(file_list))
        for fn in file_list:
            cnt = count_reads_from_file(fn, slicer, seq_len, seq_offset, file_type)
            out_files.append(
                write_count(cnt, fn.split(fn_split)[0].split('/')[-1])
            )

    return out_files

def get_count_table_from_file_list(file_list:List[Path], splitter='.raw',
                                   remove_prefix=True) -> pd.DataFrame:
    """Put the contents of a list of raw count filepaths into a DF.
    Args:
        file_list: list of files
        splitter: The substring that follows the sample name, used to extract
        the sample name.
        remove_prefix: If True, <sample_name>.split('.')[1] is performed.
    Returns:
        pd.DataFrame indexed by sequence with integer counts from each file.
        Column names derived from the file names.
    """
    rawcnt = {} #  will be cast to DF
    for fn in file_list:
        fn = Path(fn)
        # filtering of fn done before here
        sn = fn.name.split(splitter)[0]
        if remove_prefix:
            sn = sn.split('.')[1]
        #LOG.info(f'sample header: {sn}')
        rawcnt[sn] = pd.read_csv(fn, index_col=0, header=None, sep='\t')[1]
        # rawcnt = pd.concat([rawcnt, samp], 1)
    LOG.info(f'sample headers: {list(rawcnt.keys())}')
    return pd.DataFrame(rawcnt).fillna(0).astype(int)


def map_allowing_mismatch(query_sequences:typing.Collection[str],
                          lib_sequences:typing.Collection[str],
                          processors=4) -> Dict[str, str]:
    """Return dictionary of query sequences that uniquely match, with 1 or 0 mismatches,
    a library sequence. Queries that don't match, or are 1 mismatch from two library
    sequences are not returned."""
    # use a Go program to map close seqs quickly
    # write temp files
    with open('tmp_unmapped.txt', 'w') as f:
        f.write('\n'.join(query_sequences))

    with open('tmp_libseqs.txt', 'w') as f:
        f.write('\n'.join(lib_sequences))

    from pkg_resources import resource_filename
    fuzzy_prog = resource_filename(__name__, "fuzzyTwoLists")

    output = subprocess.run(
        [fuzzy_prog,
         'tmp_unmapped.txt', 'tmp_libseqs.txt', 'tmp.out', '1', f'{processors}'],
        capture_output=True
    )

    LOG.info(output.stdout.decode())

    # output is in a tab sep list of query->library seq
    # only containing positive hits
    now_mapped = {}
    with open('tmp.out') as f:
        for line in f:
            line = line.strip()
            a, b = line.split('\t')
            now_mapped[a] = b
    return now_mapped


def map_counts(fn_or_dir:Union[str, List[str]], lib:Union[str, pd.DataFrame],
               seqhdr='seq', guidehdr='guide', genehdr='gene',
               report=False, splitter='.raw',
               remove_prefix=True, out_fn=None,
               allow_mismatch=False, processors=4) -> pd.DataFrame:
    """
    Map guide sequences in a set of files containing guide sequences and abundance
    using a library file.

    Returns a DataFrame indexed by guide name, and columns giving guide abundance
    per replicate.

    Args:
        fn_or_dir: Directory, or list of directories/files from which rawcount
            files will be processed.
        lib: library file or DF containing the guide sequences and guide.
            If DF all 3 columns must be present (index is ignored).
        seqhdr: library column header indicating guide sequences
        guidehdr: library column header indicating guide names
        genehdr: library column header indicating gene names
        report: When True, print stats about the mapping
        splitter: column headers in output table will be
            <prefix>.<filename>.split(splitter)[0]
        remove_prefix: If True, <sample_name>.split('.')[1]
        out_fn: Write DF to filename, if provided
        allow_mismatch: Allow one mismatch when mapping
        processors: number of proc used when allow_mismatch is True

    Returns:
        pd.DataFrame
    """

    if type(lib) in (str, PosixPath, WindowsPath):
        lib = str(lib)
        if lib.endswith('.csv'):
            sep = ','
        else:
            sep = '\t'
        lib = pd.read_csv(lib, sep=sep)

    for hdr in (seqhdr, guidehdr, genehdr):
        if hdr not in lib.columns:
            raise RuntimeError(
                f'Library header doesnt match expeted: "{hdr}" not found.\n',
                f'Library header: {lib.columns}\n',
                f'Expected headers: seqhdr={seqhdr}, guidehdr={guidehdr}, genehdr={genehdr}'
            )

    lib.set_index(seqhdr, drop=False, inplace=True)

    # else the library should already be in a useable form.

    # get a single table
    file_list = get_file_list(fn_or_dir)
    rawcnt = get_count_table_from_file_list(file_list, splitter, remove_prefix)

    # map the matching counts
    cnt = rawcnt.reindex(lib[seqhdr], fill_value=0)

    if allow_mismatch:
        # get unmapped sequences
        m =rawcnt.index.isin(lib[seqhdr])
        unmapped_seqs = rawcnt.loc[~m].index
        now_mapped = map_allowing_mismatch(unmapped_seqs, lib[seqhdr], processors)

        # sum up the abundance of the newly mapped reads
        raw_now_mapped = rawcnt.loc[now_mapped.keys()]
        raw_now_mapped.index = raw_now_mapped.index.map(now_mapped)
        gained_counts = raw_now_mapped.groupby(raw_now_mapped.index).sum()

        # report
        frac_gained = gained_counts.sum().sum() / cnt.sum().sum()
        LOG.info(f"Percentage abundance gained by fuzzy matching: {frac_gained:.2%}")

        # add the gained counts, reindexing to deal with duplicate seqs in cnt
        cnt += gained_counts.reindex(cnt.index, fill_value=0)

    # Use the guide names as the index as the *should* always be unique,
    #   even if the sgRNA are not
    cnt.index = lib[guidehdr]

    if report:
        prop = cnt.sum().sum()/rawcnt.sum().sum()
        per_samp_prop = (cnt.sum()/rawcnt.sum()*100).apply(lambda n: f"{n:.3}%")
        LOG.info("{:.3}% of reads map.".format(prop*100))
        no_hits = (cnt == 0).all(1).sum()
        LOG.info("{:.3}% ({}) of library guides not found.".format(
            no_hits/cnt.shape[0]*100, no_hits
        ))
        LOG.info(
            f"Per replicate mapping (%):\n{per_samp_prop}"
        )

    # Add gene column, guide
    cnt.insert(0, 'gene', lib.set_index(guidehdr)[genehdr])

    if out_fn:
        cnt.to_csv(out_fn, sep='\t')
    return cnt

# os.chdir('/Users/johnc.thomas/thecluster/jct61/counts/nomask')
# map_counts(
#     'tst', '/Users/johnc.thomas/thecluster/jct61/crispr_libraries/Kinase_gRNA_library_no_duplicates.csv',
#     drop_unmatched=True, report=True, out_fn='tst/tstout2.tsv'
#
# )

if __name__ == '__main__':
    print('count_reads.py version', __version__)

    #print('v', __version__)
    parser = argparse.ArgumentParser(description='Count unique sequences in FASTQs. Assumes filenames are {sample_name}_L00?_R1_001.fastq[.gz]')
    parser.add_argument('files', nargs='+',
                        help="A list of files or dir. All files in given dir that end with valid suffixes (inc. gzips) will be counted.")

    parser.add_argument('-s', '--slice', metavar='M,N',required=True,
                        help='Slice indicies to truncate sequences (zero indexed, not end-inclusive). Comma-sep numbers. Required.',)
    parser.add_argument('-p', '--prefix', metavar='FN_PREFIX', required=True,
                        help="Prefix added to output files, can include absolute or relative paths.")
    parser.add_argument('--suffix', default='.rawcount', metavar='FN_SUFFIX',
                        help="Suffix added to output files, .txt will always be added after. Default `.rawcount`")
    parser.add_argument('--fn-split', default='_R1_', metavar='STR',
                        help="String used to split filenames and form output file prefix. Default `_R1_`." \
                             "Doesn't do anything if --merge-samples is used.")
    parser.add_argument('--merge-samples', action='store_true', default=False,
                        help="Merge counts from files with identical sample names.")
    parser.add_argument('--just-go', action='store_true', default=False, help="Don't wait for confirmation.")
    parser.add_argument('--quiet', action='store_true', default=False, help="Don't print helpful messages, enables --just-go.")
    parser.add_argument('--library', default=None, metavar='LIB_PATH',
                        help="Pass a library file and a single mapped reads count file will be output with" \
                             "the name [FN_PREFIX].counts.tsv")
    parser.add_argument('--allow-mismatch', action='store_true', default=False,
                        help='Allow one mismatch when mapping reads to library.')
    parser.add_argument('--file_type', metavar='FILE_TYPE', choices={'a', 'q', 'infer'}, default='infer',
                        help='If your files end in something weird, use "a" for fastA or "q" for fastQ. '
                             'Cant handle mixed file types.'
                            'Can handle .gz. By default its infered by the file names.')
    parser.add_argument('--no-log-file', action='store_true', help='Prevent a log file from being written')
    parser.add_argument('--debug', action='store_true',
                        help='Print/log additional debug messages.')

    clargs = parser.parse_args()

    if clargs.library:
        if not os.path.isfile(clargs.library):
            raise RuntimeError(f"Library file not found: {clargs.library}")

    assert all([os.path.isfile(f) for f in clargs.files])

    # slices list of input files, or dir
    slicer = [int(n) for n in clargs.slice.split(',')]

    written_fn = count_batch(fn_or_dir=clargs.files,
                             slicer=slicer,
                             fn_prefix=clargs.prefix,
                             fn_suffix=clargs.suffix,
                             fn_split=clargs.fn_split,
                             merge_samples=clargs.merge_samples,
                             just_go=clargs.just_go,
                             quiet=clargs.quiet,
                             no_log_file=clargs.no_log_file,
                             file_type=clargs.file_type)

    if clargs.library:
        map_counts(written_fn, clargs.library, report=True, remove_prefix=True,
                out_fn=clargs.prefix+'.counts.tsv', splitter=clargs.suffix,
                allow_mismatch=clargs.allow_mismatch)
<|MERGE_RESOLUTION|>--- conflicted
+++ resolved
@@ -1,7 +1,5 @@
 #!/usr/bin/env python
 import os, sys, subprocess
-import typing
-
 import pandas as pd
 from collections import Counter
 import gzip
@@ -27,17 +25,14 @@
 """Functions for counting and mapping reads from multiple FASTQ files
 to some kind of sequence library, e.g. a CRISPR guide library. 
 Merging counts assumes that FQ filenames are in the format 
-{sample_name}_L00?_R1_001.fastq[.gz]
+{sample_name}_L???_R1_001.fastq[.gz]
 and that the sequence to be mapped is in the same position in every read
 (including the entire read being the sequence).
+
 Produces dereplicated sequence counts (one file per sample) and then a single
 file containing reads mapped to guide/gene from a library file."""
 
-__version__ = '1.8.1'
-<<<<<<< HEAD
-# 1.8.1 bugfix in merge samples. Won't work with runs that have more than 9 lanes
-=======
->>>>>>> 4abff584
+__version__ = '1.8.0'
 # 1.8.0 added back fuzzy matching, more efficiently this time
 # 1.7.0 adding permenant logging
 # 1.6.0 removed fuzzy counting
@@ -65,6 +60,7 @@
 #todo more information about matches per file, per sample mapping stats
 #todo unmerged counts with identical filenames overwrite each other currently in the
 #todo check library seq len and file seq len match.
+#todo order reps by
 
 
 FILE_FMT = {'a':['.fna', '.fasta', '.fna.gz', '.fasta.gz'],
@@ -85,9 +81,8 @@
         pos += 1
 
 
-def read_fasta(file_obj, description_character='>'):
-    """Read FastA file, sequence defined as lines following record description lines
-    that begin with '>' by default. """
+def read_fasta(file_obj):
+
     while True:
         # not sure why I have to explicitly deal with StopIter here and not in read_fastq
         #   maybe .__next__() works better?
@@ -97,7 +92,7 @@
         except StopIteration:
             return
         seq = []
-        while line[0] != description_character:
+        while line[0] != '>':
             seq.append(line.strip())
             try:
                 line = next(file_obj)
@@ -108,7 +103,7 @@
             yield s
 
 
-def count_reads_from_file(fn, slicer=(None, None), s_len=None, s_offset=0, file_format='infer') -> Counter:
+def count_reads(fn, slicer=(None, None), s_len=None, s_offset=0, file_format='infer') -> Counter:
     """Count single fastA/Q file's reads. Use count_batch for multiple files.
     Slicer should be a tuple of indicies.
     Returns a Counter.
@@ -231,9 +226,7 @@
 
 
     """
-    kwargs = locals()
-    del kwargs['fn_or_dir']
-    LOG.info(f"Kwargs:\n\t{kwargs}")
+
     if quiet:
         stream_handler.setLevel(logging.WARNING)
     elif debug:
@@ -274,7 +267,7 @@
     if merge_samples:
         samples = set([f.split('_L001_')[0].split('/')[-1] for f in file_list if '_L001_' in f])
 
-        file_dict = {s:[f for f in file_list if s+'_L00' in f] for s in samples}
+        file_dict = {s:[f for f in file_list if s in f] for s in samples}
         message_samples = ['Samples found:']
         for k,v in file_dict.items():
             message_samples.append(k)
@@ -316,14 +309,14 @@
         for samp, fn_or_dir in file_dict.items():
             cnt = Counter()
             for fn in fn_or_dir:
-                cnt += count_reads_from_file(fn, slicer, seq_len, seq_offset)
+                cnt += count_reads(fn, slicer, seq_len, seq_offset)
             out_files.append(
                 write_count(cnt, samp)
             )
     else:
         LOG.debug(str(file_list))
         for fn in file_list:
-            cnt = count_reads_from_file(fn, slicer, seq_len, seq_offset, file_type)
+            cnt = count_reads(fn, slicer, seq_len, seq_offset, file_type)
             out_files.append(
                 write_count(cnt, fn.split(fn_split)[0].split('/')[-1])
             )
@@ -356,47 +349,10 @@
     return pd.DataFrame(rawcnt).fillna(0).astype(int)
 
 
-def map_allowing_mismatch(query_sequences:typing.Collection[str],
-                          lib_sequences:typing.Collection[str],
-                          processors=4) -> Dict[str, str]:
-    """Return dictionary of query sequences that uniquely match, with 1 or 0 mismatches,
-    a library sequence. Queries that don't match, or are 1 mismatch from two library
-    sequences are not returned."""
-    # use a Go program to map close seqs quickly
-    # write temp files
-    with open('tmp_unmapped.txt', 'w') as f:
-        f.write('\n'.join(query_sequences))
-
-    with open('tmp_libseqs.txt', 'w') as f:
-        f.write('\n'.join(lib_sequences))
-
-    from pkg_resources import resource_filename
-    fuzzy_prog = resource_filename(__name__, "fuzzyTwoLists")
-
-    output = subprocess.run(
-        [fuzzy_prog,
-         'tmp_unmapped.txt', 'tmp_libseqs.txt', 'tmp.out', '1', f'{processors}'],
-        capture_output=True
-    )
-
-    LOG.info(output.stdout.decode())
-
-    # output is in a tab sep list of query->library seq
-    # only containing positive hits
-    now_mapped = {}
-    with open('tmp.out') as f:
-        for line in f:
-            line = line.strip()
-            a, b = line.split('\t')
-            now_mapped[a] = b
-    return now_mapped
-
-
 def map_counts(fn_or_dir:Union[str, List[str]], lib:Union[str, pd.DataFrame],
                seqhdr='seq', guidehdr='guide', genehdr='gene',
                report=False, splitter='.raw',
-               remove_prefix=True, out_fn=None,
-               allow_mismatch=False, processors=4) -> pd.DataFrame:
+               remove_prefix=True, out_fn=None, allow_mismatch=False) -> pd.DataFrame:
     """
     Map guide sequences in a set of files containing guide sequences and abundance
     using a library file.
@@ -418,7 +374,6 @@
         remove_prefix: If True, <sample_name>.split('.')[1]
         out_fn: Write DF to filename, if provided
         allow_mismatch: Allow one mismatch when mapping
-        processors: number of proc used when allow_mismatch is True
 
     Returns:
         pd.DataFrame
@@ -444,7 +399,7 @@
 
     # else the library should already be in a useable form.
 
-    # get a single table
+    # write a single table
     file_list = get_file_list(fn_or_dir)
     rawcnt = get_count_table_from_file_list(file_list, splitter, remove_prefix)
 
@@ -454,8 +409,32 @@
     if allow_mismatch:
         # get unmapped sequences
         m =rawcnt.index.isin(lib[seqhdr])
-        unmapped_seqs = rawcnt.loc[~m].index
-        now_mapped = map_allowing_mismatch(unmapped_seqs, lib[seqhdr], processors)
+        unmapped = rawcnt.loc[~m].index
+
+        # use a Go program to map close seqs quickly
+        # write temp files
+        with open('tmp_unmapped.txt', 'w') as f:
+            f.write('\n'.join(unmapped))
+
+        with open('tmp_libseqs.txt', 'w') as f:
+            f.write('\n'.join(lib[seqhdr]))
+
+        output = subprocess.run(
+            ['/Users/johnc.thomas/Dropbox/golang/src/fuzzymatcher/fuzzyTwoLists',
+             'tmp_unmapped.txt', 'tmp_libseqs.txt', 'tmp.out', '1', '4'],
+            capture_output=True
+        )
+
+        LOG.info(output.stdout.decode())
+
+        # output is in a tab sep list of query->library seq
+        # only containing positive hits
+        now_mapped = {}
+        with open('tmp.out') as f:
+            for line in f:
+                line = line.strip()
+                a, b = line.split('\t')
+                now_mapped[a] = b
 
         # sum up the abundance of the newly mapped reads
         raw_now_mapped = rawcnt.loc[now_mapped.keys()]
@@ -468,6 +447,7 @@
 
         # add the gained counts, reindexing to deal with duplicate seqs in cnt
         cnt += gained_counts.reindex(cnt.index, fill_value=0)
+    ## **End of dealing with allow_mismatches**
 
     # Use the guide names as the index as the *should* always be unique,
     #   even if the sgRNA are not
@@ -475,15 +455,11 @@
 
     if report:
         prop = cnt.sum().sum()/rawcnt.sum().sum()
-        per_samp_prop = (cnt.sum()/rawcnt.sum()*100).apply(lambda n: f"{n:.3}%")
         LOG.info("{:.3}% of reads map.".format(prop*100))
         no_hits = (cnt == 0).all(1).sum()
         LOG.info("{:.3}% ({}) of library guides not found.".format(
             no_hits/cnt.shape[0]*100, no_hits
         ))
-        LOG.info(
-            f"Per replicate mapping (%):\n{per_samp_prop}"
-        )
 
     # Add gene column, guide
     cnt.insert(0, 'gene', lib.set_index(guidehdr)[genehdr])
@@ -501,18 +477,22 @@
 
 if __name__ == '__main__':
     print('count_reads.py version', __version__)
+    cpus = multiprocessing.cpu_count()
+    if cpus > 10:
+        cpus = 10
 
     #print('v', __version__)
     parser = argparse.ArgumentParser(description='Count unique sequences in FASTQs. Assumes filenames are {sample_name}_L00?_R1_001.fastq[.gz]')
     parser.add_argument('files', nargs='+',
                         help="A list of files or dir. All files in given dir that end with valid suffixes (inc. gzips) will be counted.")
 
-    parser.add_argument('-s', '--slice', metavar='M,N',required=True,
-                        help='Slice indicies to truncate sequences (zero indexed, not end-inclusive). Comma-sep numbers. Required.',)
-    parser.add_argument('-p', '--prefix', metavar='FN_PREFIX', required=True,
-                        help="Prefix added to output files, can include absolute or relative paths.")
+    parser.add_argument('-s', metavar='M,N',
+                        help='Slice indicies to truncate sequences (zero indexed, not end-inclusive). Comma-sep numbers. Required.',
+                        required=True)
     parser.add_argument('--suffix', default='.rawcount', metavar='FN_SUFFIX',
                         help="Suffix added to output files, .txt will always be added after. Default `.rawcount`")
+    parser.add_argument('-p',  metavar='FN_PREFIX',
+                        help="Prefix added to output files, can include absolute or relative paths.")
     parser.add_argument('--fn-split', default='_R1_', metavar='STR',
                         help="String used to split filenames and form output file prefix. Default `_R1_`." \
                              "Doesn't do anything if --merge-samples is used.")
@@ -526,9 +506,8 @@
     parser.add_argument('--allow-mismatch', action='store_true', default=False,
                         help='Allow one mismatch when mapping reads to library.')
     parser.add_argument('--file_type', metavar='FILE_TYPE', choices={'a', 'q', 'infer'}, default='infer',
-                        help='If your files end in something weird, use "a" for fastA or "q" for fastQ. '
-                             'Cant handle mixed file types.'
-                            'Can handle .gz. By default its infered by the file names.')
+                        help='If your files end in something weird, use "a" for fastA or "q" for fastQ. Cant handle mixed file types.'
+                        'Can handle .gz. By default its infered by the file names.')
     parser.add_argument('--no-log-file', action='store_true', help='Prevent a log file from being written')
     parser.add_argument('--debug', action='store_true',
                         help='Print/log additional debug messages.')
@@ -542,11 +521,11 @@
     assert all([os.path.isfile(f) for f in clargs.files])
 
     # slices list of input files, or dir
-    slicer = [int(n) for n in clargs.slice.split(',')]
+    slicer = [int(n) for n in clargs.s.split(',')]
 
     written_fn = count_batch(fn_or_dir=clargs.files,
                              slicer=slicer,
-                             fn_prefix=clargs.prefix,
+                             fn_prefix=clargs.p,
                              fn_suffix=clargs.suffix,
                              fn_split=clargs.fn_split,
                              merge_samples=clargs.merge_samples,
@@ -557,5 +536,5 @@
 
     if clargs.library:
         map_counts(written_fn, clargs.library, report=True, remove_prefix=True,
-                out_fn=clargs.prefix+'.counts.tsv', splitter=clargs.suffix,
+                out_fn=clargs.p+'.counts.tsv', splitter=clargs.suffix,
                 allow_mismatch=clargs.allow_mismatch)
